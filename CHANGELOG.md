--- conflicted
+++ resolved
@@ -7,7 +7,6 @@
 
 ## [Unreleased]
 
-<<<<<<< HEAD
 ### Changed
 
 - Bumped minimal DuckDB version to `1.1.0`
@@ -15,7 +14,7 @@
 - Excluded `conftest.py` file from the final library build
 - Replaced `unary_union` calls with `union_all()` on all GeoDataFrames
 - Silenced `pooch` library warnings regarding empty SHA hash
-=======
+
 ## [0.10.0] - 2024-09-23
 
 ### Changed
@@ -32,7 +31,6 @@
 ### Changed
 
 - Excluded DuckDB `1.1.0` version from dependencies
->>>>>>> fea4cfd9
 
 ## [0.9.3] - 2024-09-10
 
