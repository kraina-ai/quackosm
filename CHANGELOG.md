--- conflicted
+++ resolved
@@ -7,17 +7,15 @@
 
 ## [Unreleased]
 
-<<<<<<< HEAD
 ### Added
 
 - Option to filter by OSM tags with negative values (`False`) and with star (`*`) expansion in both keys and values [#49](https://github.com/kraina-ai/quackosm/issues/49) [#53](https://github.com/kraina-ai/quackosm/issues/53)
-=======
+
 ## [0.5.3] - 2024-04-05
 
 ### Fixed
 
 - Made geometry orientation agnostic hash algorithm
->>>>>>> eb2ac418
 
 ## [0.5.2] - 2024-04-03
 
