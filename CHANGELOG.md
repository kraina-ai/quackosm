--- conflicted
+++ resolved
@@ -7,11 +7,10 @@
 
 ## [Unreleased]
 
-<<<<<<< HEAD
 ### Added
 
 - Option to export to DuckDB database [#94](https://github.com/kraina-ai/quackosm/issues/119)
-=======
+
 ## [0.11.0] - 2024-09-24
 
 ### Changed
@@ -32,7 +31,6 @@
 ### Fixed
 
 - Removed support for yanked polars version `1.7.0`
->>>>>>> 3689a4da
 
 ## [0.9.4] - 2024-09-11
 
