{
 "cells": [
  {
   "cell_type": "markdown",
   "metadata": {},
   "source": [
    "# QuackOSM Command Line Interface\n",
    "\n",
    "**QuackOSM** contains a CLI for users convenience. It is **not** installed by default when installed using `pip install quackosm`.\n",
    "\n",
    "To include the CLI, **QuackOSM** has to be installed with additional group called `cli`: `pip install quackosm[cli]`.\n",
    "\n",
    "CLI is based on the `typer` library and exposes almost all of the features implemented in the Python API.\n",
    "\n",
    "After installation, the `QuackOSM` (or `quackosm`) command will be available in the shell.\n",
    "\n",
    "Each command error returns a verbose description what went wrong."
   ]
  },
  {
   "cell_type": "code",
   "execution_count": null,
   "metadata": {},
   "outputs": [],
   "source": [
    "# Extend the default console width from 80 characters\n",
    "import os\n",
    "\n",
    "os.environ[\"COLUMNS\"] = \"160\""
   ]
  },
  {
   "cell_type": "markdown",
   "metadata": {},
   "source": [
    "## Basic usage\n",
    "\n",
    "By default, the quackosm requires just the path to the `PBF` file. Without it, there will be an error."
   ]
  },
  {
   "cell_type": "code",
   "execution_count": null,
   "metadata": {},
   "outputs": [],
   "source": [
    "! QuackOSM"
   ]
  },
  {
   "cell_type": "markdown",
   "metadata": {},
   "source": [
    "Let's download a small extract and test the basic usage."
   ]
  },
  {
   "cell_type": "code",
   "execution_count": null,
   "metadata": {
    "vscode": {
     "languageId": "shellscript"
    }
   },
   "outputs": [],
   "source": [
    "! QuackOSM https://download.geofabrik.de/europe/andorra-latest.osm.pbf"
   ]
  },
  {
   "cell_type": "markdown",
   "metadata": {},
   "source": [
    "Second execution of this command will immediately return a path to the previously generated file.\n",
    "\n",
    "Since the file is already downloaded, we can use it directly."
   ]
  },
  {
   "cell_type": "code",
   "execution_count": null,
   "metadata": {
    "vscode": {
     "languageId": "shellscript"
    }
   },
   "outputs": [],
   "source": [
    "! QuackOSM files/andorra-latest.osm.pbf"
   ]
  },
  {
   "cell_type": "markdown",
   "metadata": {},
   "source": [
    "To force the regeneration of the GeoParquet file, add the `--ignore-cache` flag (or `--no-cache`) to the command."
   ]
  },
  {
   "cell_type": "code",
   "execution_count": null,
   "metadata": {
    "vscode": {
     "languageId": "shellscript"
    }
   },
   "outputs": [],
   "source": [
    "! QuackOSM files/andorra-latest.osm.pbf --ignore-cache"
   ]
  },
  {
   "cell_type": "markdown",
   "metadata": {},
   "source": [
    "## Help command\n",
    "\n",
    "To get the full description of all arguments of the QuackOSM command, you can use the `--help` (or `-h`) parameter."
   ]
  },
  {
   "cell_type": "code",
   "execution_count": null,
   "metadata": {
    "vscode": {
     "languageId": "shellscript"
    }
   },
   "outputs": [],
   "source": [
    "! QuackOSM --help"
   ]
  },
  {
   "cell_type": "markdown",
   "metadata": {},
   "source": [
    "## Geometry filters\n",
    "\n",
    "QuackOSM can automatically download required PBF files based on multiple geometry filters:\n",
    "- Text to geocode using Nominatim\n",
    "- WKT geometry\n",
    "- GeoJSON geometry\n",
    "- Geometry file path\n",
    "- H3 spatial index\n",
    "- Geohash spatial index\n",
    "- S2 spatial index\n",
    "\n",
    "These filters can also be used to filter out geometries from provided pbf file.\n",
    "\n",
    "`QuackOSM` will raise an error if provided geometry has parts without area (such as Points, LineStrings or empty geometry)."
   ]
  },
  {
   "cell_type": "markdown",
   "metadata": {},
   "source": [
    "Let's see the example based on Monaco region.\n",
    "\n",
    "First, we will visualise multiple filters on the map."
   ]
  },
  {
   "cell_type": "code",
   "execution_count": null,
   "metadata": {},
   "outputs": [],
   "source": [
    "import geopandas as gpd\n",
    "\n",
    "from quackosm.cli import (\n",
    "    GeocodeGeometryParser,\n",
    "    GeohashGeometryParser,\n",
    "    GeoJsonGeometryParser,\n",
    "    H3GeometryParser,\n",
    "    S2GeometryParser,\n",
    "    WktGeometryParser,\n",
    ")"
   ]
  },
  {
   "cell_type": "code",
   "execution_count": null,
   "metadata": {},
   "outputs": [],
   "source": [
    "geocode_string = \"Monaco-Ville, Monaco\"\n",
    "geojson_string = \"\"\"{\"type\":\"Feature\",\"geometry\":{\"coordinates\":[[[7.416,43.734],[7.416,43.731],[7.421,43.731],[7.421,43.734],[7.416,43.734]]],\"type\":\"Polygon\"}}\"\"\"\n",
    "wkt_string = \"POLYGON ((7.414 43.735, 7.414 43.732, 7.419 43.732, 7.419 43.735, 7.414 43.735))\"\n",
    "h3_string = \"893969a4037ffff\"\n",
    "geohash_string = \"spv2bcs\"\n",
    "s2_string = \"12cdc28dc\""
   ]
  },
  {
   "cell_type": "code",
   "execution_count": null,
   "metadata": {},
   "outputs": [],
   "source": [
    "geometry_types = [\"Geocode\", \"GeoJSON\", \"WKT\", \"H3\", \"GeoHash\", \"S2\"]\n",
    "geometries = [\n",
    "    GeocodeGeometryParser().convert(geocode_string),\n",
    "    GeoJsonGeometryParser().convert(geojson_string),\n",
    "    WktGeometryParser().convert(wkt_string),\n",
    "    H3GeometryParser().convert(h3_string),\n",
    "    GeohashGeometryParser().convert(geohash_string),\n",
    "    S2GeometryParser().convert(s2_string),\n",
    "]\n",
    "gpd.GeoDataFrame(\n",
    "    data=dict(type=geometry_types),\n",
    "    geometry=geometries,\n",
    "    crs=4326,\n",
    ").explore(column=\"type\", tiles=\"CartoDB positron\")"
   ]
  },
  {
   "cell_type": "markdown",
   "metadata": {},
   "source": [
    "Now we will execute each filter and let QuackOSM find required region on its own.\n",
    "\n",
    "During first execution, QuackOSM will cache three PBF files sources locally. This operation takes some time.\n",
    "\n",
    "The `--silent` flag will disable the progress output to the terminal."
   ]
  },
  {
   "cell_type": "markdown",
   "metadata": {},
   "source": [
    "### Geocoding"
   ]
  },
  {
   "cell_type": "code",
   "execution_count": null,
   "metadata": {
    "vscode": {
     "languageId": "shellscript"
    }
   },
   "outputs": [],
   "source": [
    "! QuackOSM --geom-filter-geocode 'Monaco-Ville, Monaco' --silent --output files/geocode_example.parquet"
   ]
  },
  {
   "cell_type": "markdown",
   "metadata": {},
   "source": [
    "### GeoJSON"
   ]
  },
  {
   "cell_type": "code",
   "execution_count": null,
   "metadata": {
    "vscode": {
     "languageId": "shellscript"
    }
   },
   "outputs": [],
   "source": [
    "! QuackOSM --geom-filter-geojson '{\"type\":\"Feature\",\"geometry\":{\"coordinates\":[[[7.416,43.734],[7.416,43.731],[7.421,43.731],[7.421,43.734],[7.416,43.734]]],\"type\":\"Polygon\"}}' --silent --output files/geojson_example.parquet"
   ]
  },
  {
   "cell_type": "markdown",
   "metadata": {},
   "source": [
    "### Geohash"
   ]
  },
  {
   "cell_type": "code",
   "execution_count": null,
   "metadata": {
    "vscode": {
     "languageId": "shellscript"
    }
   },
   "outputs": [],
   "source": [
    "! QuackOSM --geom-filter-index-geohash spv2bcs --silent --output files/geohash_example.parquet"
   ]
  },
  {
   "cell_type": "markdown",
   "metadata": {},
   "source": [
    "### H3"
   ]
  },
  {
   "cell_type": "code",
   "execution_count": null,
   "metadata": {
    "vscode": {
     "languageId": "shellscript"
    }
   },
   "outputs": [],
   "source": [
    "! QuackOSM --geom-filter-index-h3 893969a4037ffff --silent --output files/h3_example.parquet"
   ]
  },
  {
   "cell_type": "markdown",
   "metadata": {},
   "source": [
    "### S2"
   ]
  },
  {
   "cell_type": "code",
   "execution_count": null,
   "metadata": {
    "vscode": {
     "languageId": "shellscript"
    }
   },
   "outputs": [],
   "source": [
    "! QuackOSM --geom-filter-index-s2 12cdc28dc --silent --output files/s2_example.parquet"
   ]
  },
  {
   "cell_type": "markdown",
   "metadata": {},
   "source": [
    "### WKT"
   ]
  },
  {
   "cell_type": "code",
   "execution_count": null,
   "metadata": {
    "vscode": {
     "languageId": "shellscript"
    }
   },
   "outputs": [],
   "source": [
    "! QuackOSM --geom-filter-wkt 'POLYGON ((7.414 43.735, 7.414 43.732, 7.419 43.732, 7.419 43.735, 7.414 43.735))' --silent --output files/wkt_example.parquet"
   ]
  },
  {
   "cell_type": "markdown",
   "metadata": {},
   "source": [
    "Plot all results for comparison"
   ]
  },
  {
   "cell_type": "code",
   "execution_count": null,
   "metadata": {},
   "outputs": [],
   "source": [
    "import matplotlib.pyplot as plt\n",
    "\n",
    "fig, axs = plt.subplots(2, 3, sharex=True, sharey=True, figsize=(10, 6))\n",
    "\n",
    "for idx, (geometry_type, geometry) in enumerate(zip(geometry_types, geometries)):\n",
    "    ax = axs[idx // 3, idx % 3]\n",
    "    gdf = gpd.read_parquet(f\"files/{geometry_type.lower()}_example.parquet\")\n",
    "    gdf.plot(ax=ax, markersize=1, zorder=1, alpha=0.8)\n",
    "    gdf.boundary.plot(ax=ax, markersize=0, zorder=1, alpha=0.8)\n",
    "    gpd.GeoSeries([geometry], crs=4326).plot(\n",
    "        ax=ax,\n",
    "        color=(0, 0, 0, 0),\n",
    "        zorder=2,\n",
    "        hatch=\"///\",\n",
    "        edgecolor=\"orange\",\n",
    "        linewidth=1.5,\n",
    "    )\n",
    "    ax.set_title(geometry_type)\n",
    "\n",
    "fig.tight_layout()"
   ]
  },
  {
   "cell_type": "markdown",
   "metadata": {},
   "source": [
    "## OSM tags filters\n",
    "\n",
    "By default, QuackOSM parses all of the features (nodes, ways, relations) from the `*.osm.pbf` file with tags attached.\n",
    "\n",
    "Hovewer, there is also an option to pass an OSM tags filter in the form of JSON string or path to the JSON file.\n",
    "\n",
    "OSM tags filter logic is based on the filter from the [`OSMnx`](https://github.com/gboeing/osmnx) library.\n",
    "\n",
    "Filter is expected to be in the form of dictionary with `keys` as string and `values` as one of the types: string, list of strings or bool value. Full tutorial for OSM tags filters can be accessed [here](../advanced_examples/osm_tags_filter).\n",
    "\n",
    "Example filters:\n",
    "\n",
    "- All of the buildings\n",
    "  ```json\n",
    "  { \"building\": true }\n",
    "  ```\n",
    "- Parkings and offices\n",
    "  ```json\n",
    "  {\n",
    "    \"amenity\": \"parking\",\n",
    "    \"building\": \"office\"\n",
    "  }\n",
    "  ```\n",
    "- General shops\n",
    "  ```json\n",
    "  {\n",
    "    \"shop\": [\n",
    "      \"convenience\",\n",
    "      \"department_store\",\n",
    "      \"general\",\n",
    "      \"kiosk\",\n",
    "      \"mall\",\n",
    "      \"supermarket\",\n",
    "      \"wholesale\"\n",
    "    ]\n",
    "  }\n",
    "  ```\n",
    "\n",
    "Tags filters can be used together with geometry filters to get specific features from the area of interest."
   ]
  },
  {
   "cell_type": "markdown",
   "metadata": {},
   "source": [
    "<div class=\"admonition info\">\n",
    "    <p class=\"admonition-title\">Info</p>\n",
    "    <p>\n",
    "    By default, without any tags filters, QuackOSM returns all of the tags of the feature grouped as a single column: <strong>tags</strong>.<br />\n",
    "    With tags filter, result file will keep the used in the filter and keep each tag key as a separate column.<br />\n",
    "    To keep all tags while filtering the file, use <strong>--keep-all-tags</strong> flag.\n",
    "    </p>\n",
    "</div>"
   ]
  },
  {
   "cell_type": "code",
   "execution_count": null,
   "metadata": {
    "vscode": {
     "languageId": "shellscript"
    }
   },
   "outputs": [],
   "source": [
    "! QuackOSM files/andorra.osm.pbf --osm-tags-filter '{ \"building\": true }'"
   ]
  },
  {
   "cell_type": "markdown",
   "metadata": {},
   "source": [
    "## Keeping tags compact or separate\n",
    "\n",
    "QuackOSM can keep tags in the compact form (as a single column named `tags`) or wide form (each tag key as separate column).\n",
    "If not set by the user, it will change depending on the presence of tags filter:\n",
    "- without tags filter: tags kept together as a sinlge column\n",
    "- with tags filter: tags split into separate columns\n",
    "\n",
    "User can force one of those two behaviours regardless of osm tags filter being present or not:\n",
    "- `--explode-tags` (or `--explode`): will always split tags into separate columns, sometimes resulting in hundreds or event thousands of columns in the result file.\n",
    "- `--compact-tags` (or `--compact`): will always keep tags together as a single column."
   ]
  },
  {
   "cell_type": "markdown",
   "metadata": {},
   "source": [
    "### Separated tags (`explode`)"
   ]
  },
  {
   "cell_type": "code",
   "execution_count": null,
   "metadata": {
    "vscode": {
     "languageId": "shellscript"
    }
   },
   "outputs": [],
   "source": [
<<<<<<< HEAD
    "! QuackOSM files/andorra.osm.pbf --osm-tags-filter '{ \"amenity\": \"parking\", \"building\": \"office\" }' --explode --output files/andorra_filtered_exploded.geoparquet --silent"
=======
    "! QuackOSM andorra.osm.pbf --osm-tags-filter '{ \"amenity\": \"parking\", \"building\": \"office\" }' --explode --output files/andorra_filtered_exploded.parquet --silent"
>>>>>>> 8018c5f0
   ]
  },
  {
   "cell_type": "code",
   "execution_count": null,
   "metadata": {
    "vscode": {
     "languageId": "shellscript"
    }
   },
   "outputs": [],
   "source": [
    "! ./duckdb :memory: \"FROM read_parquet('files/andorra_filtered_exploded.parquet')\""
   ]
  },
  {
   "cell_type": "markdown",
   "metadata": {},
   "source": [
    "### Compact tags (`compact`)"
   ]
  },
  {
   "cell_type": "code",
   "execution_count": null,
   "metadata": {
    "vscode": {
     "languageId": "shellscript"
    }
   },
   "outputs": [],
   "source": [
<<<<<<< HEAD
    "! QuackOSM files/andorra.osm.pbf --osm-tags-filter '{ \"amenity\": \"parking\", \"building\": \"office\" }' --compact --output files/andorra_filtered_compact.geoparquet --silent"
=======
    "! QuackOSM andorra.osm.pbf --osm-tags-filter '{ \"amenity\": \"parking\", \"building\": \"office\" }' --compact --output files/andorra_filtered_compact.parquet --silent"
>>>>>>> 8018c5f0
   ]
  },
  {
   "cell_type": "code",
   "execution_count": null,
   "metadata": {
    "vscode": {
     "languageId": "shellscript"
    }
   },
   "outputs": [],
   "source": [
    "! ./duckdb :memory: \"FROM read_parquet('files/andorra_filtered_compact.parquet')\""
   ]
  },
  {
   "cell_type": "markdown",
   "metadata": {},
   "source": [
    "## WKT mode\n",
    "\n",
    "By default, QuackOSM saves parsed files in the `GeoParquet` format with the geometry in the `WKB` format.\n",
    "\n",
    "There is also an option to save the file as a `Parquet` file with the geometry in the `WKT` format using `--wkt-result` (or `--wkt`) parameter."
   ]
  },
  {
   "cell_type": "code",
   "execution_count": null,
   "metadata": {
    "vscode": {
     "languageId": "shellscript"
    }
   },
   "outputs": [],
   "source": [
    "! QuackOSM files/andorra.osm.pbf --wkt-result --silent"
   ]
  },
  {
   "cell_type": "code",
   "execution_count": null,
   "metadata": {
    "vscode": {
     "languageId": "shellscript"
    }
   },
   "outputs": [],
   "source": [
    "! ./duckdb :memory: \"FROM read_parquet('files/andorra_nofilter_noclip_compact_wkt.parquet')\""
   ]
  }
 ],
 "metadata": {
  "kernelspec": {
   "display_name": ".venv",
   "language": "python",
   "name": "python3"
  },
  "language_info": {
   "codemirror_mode": {
    "name": "ipython",
    "version": 3
   },
   "file_extension": ".py",
   "mimetype": "text/x-python",
   "name": "python",
   "nbconvert_exporter": "python",
   "pygments_lexer": "ipython3",
   "version": "3.10.12"
  }
 },
 "nbformat": 4,
 "nbformat_minor": 2
}<|MERGE_RESOLUTION|>--- conflicted
+++ resolved
@@ -485,11 +485,7 @@
    },
    "outputs": [],
    "source": [
-<<<<<<< HEAD
     "! QuackOSM files/andorra.osm.pbf --osm-tags-filter '{ \"amenity\": \"parking\", \"building\": \"office\" }' --explode --output files/andorra_filtered_exploded.geoparquet --silent"
-=======
-    "! QuackOSM andorra.osm.pbf --osm-tags-filter '{ \"amenity\": \"parking\", \"building\": \"office\" }' --explode --output files/andorra_filtered_exploded.parquet --silent"
->>>>>>> 8018c5f0
    ]
   },
   {
@@ -522,11 +518,7 @@
    },
    "outputs": [],
    "source": [
-<<<<<<< HEAD
     "! QuackOSM files/andorra.osm.pbf --osm-tags-filter '{ \"amenity\": \"parking\", \"building\": \"office\" }' --compact --output files/andorra_filtered_compact.geoparquet --silent"
-=======
-    "! QuackOSM andorra.osm.pbf --osm-tags-filter '{ \"amenity\": \"parking\", \"building\": \"office\" }' --compact --output files/andorra_filtered_compact.parquet --silent"
->>>>>>> 8018c5f0
    ]
   },
   {
